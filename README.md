# 📚 ebook2audiobook
CPU/GPU Converter from eBooks to audiobooks with chapters and metadata<br/>
using Calibre, ffmpeg, XTTSv2, Fairseq and more. Supports voice cloning and +1110 languages!
> [!IMPORTANT]
**This tool is intended for use with non-DRM, legally acquired eBooks only.** <br>
The authors are not responsible for any misuse of this software or any resulting legal consequences. <br>
Use this tool responsibly and in accordance with all applicable laws.

[![Discord](https://dcbadge.limes.pink/api/server/https://discord.gg/bg5Kx43c6w)](https://discord.gg/bg5Kx43c6w)

Thanks to support ebook2audiobook developers!<br>
[![Ko-Fi](https://img.shields.io/badge/Ko--fi-F16061?style=for-the-badge&logo=ko-fi&logoColor=white)](https://ko-fi.com/athomasson2) 


#### New v2.0 Web GUI Interface!
![demo_web_gui](assets/demo_web_gui.gif)

<details>
  <summary>Click to see images of Web GUI</summary>
  <img width="1728" alt="GUI Screen 1" src="assets/gui_1.png">
  <img width="1728" alt="GUI Screen 2" src="assets/gui_2.png">
  <img width="1728" alt="GUI Screen 3" src="assets/gui_3.png">
</details>


## README.md
- ara [العربية (Arabic)](./readme/README_AR.md)
- zho [中文 (Chinese)](./readme/README_CN.md)
- eng [English](README.md)
- swe [Svenska (Swedish)](./readme/README_SWE.md)
<<<<<<< HEAD
  
=======
- fas [فارسی (Persian)](./readme/README_FA.md)
>>>>>>> bed3973e

## Table of Contents
- [ebook2audiobook](#ebook2audiobook)
- [Features](#features)
- [New v2.0 Web GUI Interface](#new-v20-web-gui-interface)
- [Huggingface Space Demo](#huggingface-space-demo)
- [Free Google Colab](#free-google-colab)
- [Pre-made Audio Demos](#demos)
- [Supported Languages](#supported-languages)
- [Requirements](#requirements)
- [Installation Instructions](#installation-instructions)
- [Usage](#usage)
  - [Launching Gradio Web Interface](#launching-gradio-web-interface)
  - [Basic Headless Usage](#basic-headless-usage)
  - [Headless Custom XTTS Model Usage](#headless-custom-xtts-model-usage)
  - [Renting a GPU](#renting-a-gpu)
  - [Help command output](#help-command-output)
- [Fine Tuned TTS models](#fine-tuned-tts-models)
  - [For Collection of Fine-Tuned TTS Models](#fine-tuned-tts-collection)
- [Using Docker](#using-docker)
  - [Docker Run](#running-the-docker-container)
  - [Docker Build](#building-the-docker-container)
  - [Docker Compose](#docker-compose)
  - [Docker headless guide](#docker-headless-guide)
  - [Docker container file locations](#docker-container-file-locations)
  - [Common Docker issues](#common-docker-issues)
- [Supported eBook Formats](#supported-ebook-formats)
- [Output](#output)
- [Common Issues](#common-issues)
- [Special Thanks](#special-thanks)
- [Join Our Discord Server!](#join-our-discord-server)
- [Legacy](#legacy-v10)
- [Glossary of Sections](#glossary-of-sections)


## Features
- 📖 Converts eBooks to text format with Calibre.
- 📚 Splits eBook into chapters for organized audio.
- 🎙️ High-quality text-to-speech with [Coqui XTTSv2](https://huggingface.co/coqui/XTTS-v2) and [Fairseq](https://github.com/facebookresearch/fairseq/tree/main/examples/mms) (and more).
- 🗣️ Optional voice cloning with your own voice file.
- 🌍 Supports +1110 languages (English by default). [List of Supported languages](https://dl.fbaipublicfiles.com/mms/tts/all-tts-languages.html)
- 🖥️ Designed to run on 4GB RAM.


## [Huggingface space demo](https://huggingface.co/spaces/drewThomasson/ebook2audiobook)
[![Hugging Face](https://img.shields.io/badge/Hugging%20Face-Spaces-yellow?style=for-the-badge&logo=huggingface)](https://huggingface.co/spaces/drewThomasson/ebook2audiobook)
- Huggingface space is running on free cpu tier so expect very slow or timeout lol, just do not give it giant files is all
- Best to duplicate space or run locally.


## Free Google Colab 
[![Free Google Colab](https://colab.research.google.com/assets/colab-badge.svg)](https://colab.research.google.com/github/DrewThomasson/ebook2audiobook/blob/main/Notebooks/colab_ebook2audiobook.ipynb)


## Supported Languages
- **Arabic (ara)**
- **Chinese (zho)**
- **Czech (ces)**
- **Croatian (hrv)**
- **Dutch (nld)**
- **English (eng)**
- **French (fra)**
- **German (deu)**
- **Hindi (hin)**
- **Hungarian (hun)**
- **Italian (ita)**
- **Japanese (jpn)**
- **Korean (kor)**
- **Polish (pol)**
- **Portuguese (por)**
- **Russian (rus)**
- **Spanish (spa)**
- **Turkish (tur)**
- **Vietnamese (vie)**
- [** +1100 languages via Fairseq**](https://dl.fbaipublicfiles.com/mms/tts/all-tts-languages.html)


##  Hardware Requirements
- 4gb RAM minimum, 8GB recommended
- Virtualization enabled if running on windows (Docker only)
- CPU compatible, GPU recommended


> [!IMPORTANT]
**Before to post an install or bug issue search carefully to the opened and closed issues TAB<br>
to be sure your issue does not exist already.**


### Installation Instructions
1. **Clone repo**
```bash
git clone https://github.com/DrewThomasson/ebook2audiobook.git
```


### Launching Gradio Web Interface
1. **Run ebook2audiobook**:
   - **Linux/MacOS**
     ```bash
     ./ebook2audiobook.sh  # Run Launch script
     ```
   - **Windows**
     ```bash
     .\ebook2audiobook.cmd  # Run launch script or double click on it (Bypass windows alerts)
     ```
2. **Open the Web App**: Click the URL provided in the terminal to access the web app and convert eBooks.
3. **For Public Link**:
   `python app.py --share` (all OS)
   `./ebook2audiobook.sh --share` (Linux/MacOS)
   `ebook2audiobook.cmd --share` (Windows)


### Basic  Usage
   - **Linux/MacOS**:
     ```bash
     ./ebook2audiobook.sh --headless --ebook <path_to_ebook_file> \
         --voice [path_to_voice_file] --language [language_code]
     ```
   - **Windows**
     ```bash
     .\ebook2audiobook.cmd --headless --ebook <path_to_ebook_file>
         --voice [path_to_voice_file] --language [language_code]
     ```
     
  - **[--ebook]**: Path to your eBook file.
  - **[--voice]**: Voice cloning file path (optional).
  - **[--language]**: Language code in ISO-639-3 (i.e.: ita for italian, eng for english, deu for german...).<br>
    Default language is eng and --language is optional for default language set in ./lib/lang.py.<br>
    The ISO-639-1 2 letters codes are also supported.


###  Example of Custom Model Zip Upload
  (must be a .zip file containing the mandatory model files. Example for XTTS: config.json, model.pth, vocab.json and ref.wav)
   - **Linux/MacOS**
     ```bash
     ./ebook2audiobook.sh --headless --ebook <ebook_file_path> \
         --voice <target_voice_file_path> --language <language> --custom_model <custom_model_path>
     ```
   - **Windows**
     ```bash
     .\ebook2audiobook.cmd --headless --ebook <ebook_file_path> \
         --voice <target_voice_file_path> --language <language> --custom_model <custom_model_path>
     ```
- **<custom_model_path>**: Path to `model_name.zip` file,
      which must contain (according to the tts engine) all the mandatory files<br>
      (see ./lib/models.py).


### For Detailed Guide with list of all Parameters to use
   - **Linux/MacOS**
     ```bash
     ./ebook2audiobook.sh --help
     ```
   - **Windows**
     ```bash
     .\ebook2audiobook.cmd --help
     ```
   - **Or for all OS**
    ```python
     app.py --help
    ```

<a id="help-command-output"></a>
```bash
usage: app.py [-h] [--script_mode SCRIPT_MODE] [--session SESSION] [--share] [--headless] [--ebook EBOOK]
              [--ebooks_dir EBOOKS_DIR] [--language LANGUAGE] [--voice VOICE] [--device {cpu,gpu,mps}] [--tts_engine {xtts,fairseq}]
              [--custom_model CUSTOM_MODEL] [--fine_tuned FINE_TUNED] [--output_format OUTPUT_FORMAT] [--temperature TEMPERATURE]
              [--length_penalty LENGTH_PENALTY] [--repetition_penalty REPETITION_PENALTY] [--top_k TOP_K]
              [--top_p TOP_P] [--speed SPEED] [--enable_text_splitting] [--output_dir OUTPUT_DIR] [--version]

Convert eBooks to Audiobooks using a Text-to-Speech model. You can either launch the Gradio interface or run the script in headless mode for direct conversion.

options:
  -h, --help            show this help message and exit
  --session SESSION     Session to resume the conversion in case of interruption, crash,
                            or reuse of custom models and custom cloning voices.

**** The following options are for all modes:
  Optional

  --script_mode SCRIPT_MODE
                        Mode the script will run. Accepted values are "native", "docker_utils", "full_docker".
                        Default mode is "native". "docker_utils" use a docker for ffmpeg and calibre.
                        "full_docker" is only informative for the script as it is always "full_docker" with docker run command
                        and cannot be set for direct script run.

**** The following option are for gradio/gui mode only:
  Optional

  --share               Enable a public shareable Gradio link.

**** The following options are for --headless mode only:
  --headless            Run the script in headless mode
  --ebook EBOOK         Path to the ebook file for conversion. Cannot be used when --ebooks_dir is present.
  --ebooks_dir EBOOKS_DIR
                        Path to the directory containing ebooks for batch conversion.
                            Cannot be used when --ebook is present. Default to "ebooks" if this option is not present.
  --language LANGUAGE   Language of the e-book. Default language is set
                            in ./lib/lang.py sed as default if not present. All compatible language codes are in ./lib/lang.py

optional parameters:
  --voice VOICE         (Optional) Path to the voice cloning file for TTS engine.
                            Uses the default voice if not present.
  --device {cpu,gpu,mps}
                        (Optional) Pprocessor unit type for the conversion.
                            Default is set in ./lib/conf.py if not present. Fall back to CPU if GPU not available.
  --tts_engine {xtts,fairseq}
                        (Optional) Preferred TTS engine (available are:['xtts', 'fairseq']).
                            Default depends on the selected language. The tts engine should be compatible with the chosen language
  --custom_model CUSTOM_MODEL
                        (Optional) Path to the custom model zip file cntaining mandatory model files.
                            Please refer to ./lib/models.py
  --fine_tuned FINE_TUNED
                        (Optional) Fine tuned model path. Default to "std" (builtin) if not present.
  --output_format OUTPUT_FORMAT
                        (Optional) Output audio format. Default is set in ./lib/conf.py
  --temperature TEMPERATURE
                        (xtts only, optional) Temperature for the model.
                            Default to 0.65. Higher temperatures lead to more creative outputs.
  --length_penalty LENGTH_PENALTY
                        (xtts only, optional) A length penalty applied to the autoregressive decoder.
                            Default to 1.0. Not applied to custom models.
  --repetition_penalty REPETITION_PENALTY
                        (xtts only, optional) A penalty that prevents the autoregressive decoder from repeating itself.
                            Default to 2.5
  --top_k TOP_K         (xtts only, optional) Top-k sampling.
                            Lower values mean more likely outputs and increased audio generation speed.
                            Default to 50
  --top_p TOP_P         (xtts only, optional) Top-p sampling.
                            Lower values mean more likely outputs and increased audio generation speed. Default to 0.8
  --speed SPEED         (xtts only, optional) Speed factor for the speech generation.
                            Default to 1.0
  --enable_text_splitting
                        (xtts only, optional) Enable TTS text splitting. This option is known to not be very efficient.
                            Default is set to False
  --output_dir OUTPUT_DIR
                        (Optional) Path to the output directory. Default is set in ./lib/conf.py
  --version             Show the version of the script and exit

Example usage:
Windows:
    Gradio/GUI:
    ebook2audiobook.cmd
    Headless mode:
    ebook2audiobook.cmd --headless --ebook '/path/to/file'
Linux/Mac:
    Gradio/GUI:
    ./ebook2audiobook.sh
    Headless mode:
    ./ebook2audiobook.sh --headless --ebook '/path/to/file'
```

NOTE: in gradio/gui mode, to cancel a running conversion, just click on the [X] from the ebook upload component.

### Using Docker
You can also use Docker to run the eBook to Audiobook converter. 
This method ensures consistency across different environments and simplifies setup.


#### Running the Docker Container
To run the Docker container and start the Gradio interface, use the following command:

 -Run with CPU only
```powershell
docker run -it --rm -p 7860:7860 --platform=linux/amd64 \
    athomasson2/ebook2audiobook python app.py
```
 -Run with GPU Speedup (NVIDIA compatible only)
```powershell
docker run -it --rm --gpus all -p 7860:7860 --platform=linux/amd64
    athomasson2/ebook2audiobook python app.py
```


#### Building the Docker Container
- You can build the docker image with the command:
'''powershell
docker build --platform linux/amd64 -t athomasson2/ebook2audiobook
'''
This command will start the Gradio interface on port 7860.(localhost:7860)
- For more options add the parameter `--help`


## Docker container file locations
All ebook2audiobooks will have the base dir of `/home/user/app/`
For example:
`tmp` = `/home/user/app/tmp`
`audiobooks` = `/home/user/app/audiobooks`


## Docker headless guide
first for a docker pull of the latest with
```bash 
docker pull athomasson2/ebook2audiobook
```
- Before you do run this you need to create a dir named "input-folder" in your current dir
  which will be linked, This is where you can put your input files for the docker image to see
```bash
mkdir input-folder && mkdir Audiobooks
```
- In the command below swap out **YOUR_INPUT_FILE.TXT** with the name of your input file 
```bash
docker run -it --rm \
    -v $(pwd)/input-folder:/home/user/app/input_folder \
    -v $(pwd)/audiobooks:/home/user/app/audiobooks \
    --platform linux/amd64 \
    athomasson2/ebook2audiobook \
    python app.py --headless --ebook /input_folder/YOUR_INPUT_FILE.TXT
```
- And that should be it! 
- The output Audiobooks will be found in the Audiobook folder which will also be located
  in your local dir you ran this docker command in


## To get the help command for the other parameters this program has you can run this 

```bash
docker run -it --rm \
    --platform linux/amd64 \
    athomasson2/ebook2audiobook \
    python app.py --help

```
and that will output this 
[Help command output](#help-command-output)


### Docker Compose
This project uses Docker Compose to run locally. You can enable or disable GPU support 
by setting either `*gpu-enabled` or `*gpu-disabled` in `docker-compose.yml`


#### Steps to Run
1. **Clone the Repository** (if you haven't already):
   ```bash
   git clone https://github.com/DrewThomasson/ebook2audiobook.git
   cd ebook2audiobook
   ```
2. **Set GPU Support (disabled by default)**
  To enable GPU support, modify `docker-compose.yml` and change `*gpu-disabled` to `*gpu-enabled`
3. **Start the service:**
    ```bash
    docker-compose up -d
    ```
4. **Access the service:**
  The service will be available at http://localhost:7860.


#### New v2.0 Docker Web GUI Interface!
![demo_web_gui](assets/demo_web_gui.gif)

<details>
  <summary>Click to see images of Web GUI</summary>
  <img width="1728" alt="GUI Screen 1" src="assets/gui_1.png">
  <img width="1728" alt="GUI Screen 2" src="assets/gui_2.png">
  <img width="1728" alt="GUI Screen 3" src="assets/gui_3.png">
</details>


## Renting a GPU
Don't have the hardware to run it or you want to rent a GPU?
#### You can duplicate the hugginface space and rent a gpu for around $0.40 an hour
[Huggingface Space Demo](#huggingface-space-demo)

#### Or you can try using the google colab for free!
(Be aware it will time out after a bit of your not messing with the google colab)
[Free Google Colab](#free-google-colab)


## Common Docker Issues
- Docker gets stuck downloading Fine-Tuned models.
  (This does not happen for every computer but some appear to run into this issue)
  Disabling the progress bar appears to fix the issue,
  as discussed [here in #191](https://github.com/DrewThomasson/ebook2audiobook/issues/191)
  Example of adding this fix in the `docker run` command
```Dockerfile
docker run -it --rm --gpus all -e HF_HUB_DISABLE_PROGRESS_BARS=1 -e HF_HUB_ENABLE_HF_TRANSFER=0 \
    -p 7860:7860 --platform=linux/amd64 athomasson2/ebook2audiobook python app.py
```


## Fine Tuned TTS models
You can fine-tune your own xtts model easily with this repo
[xtts-finetune-webui](https://github.com/daswer123/xtts-finetune-webui)

If you want to rent a GPU easily you can also duplicate this huggingface
[xtts-finetune-webui-space](https://huggingface.co/spaces/drewThomasson/xtts-finetune-webui-gpu)

A space you can use to de-noise the training data easily also
[denoise-huggingface-space](https://huggingface.co/spaces/drewThomasson/DeepFilterNet2_no_limit)

### Fine Tuned TTS Collection
To find our collection of already fine-tuned TTS models,
visit [this Hugging Face link](https://huggingface.co/drewThomasson/fineTunedTTSModels/tree/main)
For an XTTS custom model a ref audio clip of the voice reference is mandatory:


## Demos
Rainy day voice
https://github.com/user-attachments/assets/8486603c-38b1-43ce-9639-73757dfb1031

David Attenborough voice
https://github.com/user-attachments/assets/47c846a7-9e51-4eb9-844a-7460402a20a8


## Supported eBook Formats
- `.epub`, `.pdf`, `.mobi`, `.txt`, `.html`, `.rtf`, `.chm`, `.lit`,
  `.pdb`, `.fb2`, `.odt`, `.cbr`, `.cbz`, `.prc`, `.lrf`, `.pml`,
  `.snb`, `.cbc`, `.rb`, `.tcr`
- **Best results**: `.epub` or `.mobi` for automatic chapter detection


## Output
- Creates a `['m4b', 'm4a', 'mp4', 'webm', 'mov', 'mp3', 'flac', 'wav', 'ogg', 'aac']` (set in ./lib/conf.py) file with metadata and chapters.
- **Example**
  ![Example](https://github.com/DrewThomasson/VoxNovel/blob/dc5197dff97252fa44c391dc0596902d71278a88/readme_files/example_in_app.jpeg)


## Common Issues:
-  CPU is slow (better on server smp CPU) while NVIDIA GPU can have almost real time conversion.
   [Discussion about this](https://github.com/DrewThomasson/ebook2audiobook/discussions/19#discussioncomment-10879846)
   For faster multilingual generation I would suggest my other
   [project that uses piper-tts](https://github.com/DrewThomasson/ebook2audiobookpiper-tts) instead
   (It doesn't have zero-shot voice cloning though, and is Siri quality voices, but it is much faster on cpu).
- "I'm having dependency issues" - Just use the docker, its fully self contained and has a headless mode,
   add `-h` parameter after the `app.py` in the docker run command for more information.
- "Im getting a truncated audio issue!" - PLEASE MAKE AN ISSUE OF THIS,
   we don't speak every language and need advise from users to fine tune the sentence splitting logic.😊


## What I need help with! 🙌 
## [Full list of things can be found here](https://github.com/DrewThomasson/ebook2audiobook/issues/32)
- Any help from people speaking any of the supported languages to help with proper sentence splitting methods
- Potentially creating readme Guides for Multiple languages(Becuase the only language I know is English 😔)


## Special Thanks
- **Coqui TTS**: [Coqui TTS GitHub](https://github.com/idiap/coqui-ai-TTS)
- **Calibre**: [Calibre Website](https://calibre-ebook.com)
- **FFmpeg**: [FFmpeg Website](https://ffmpeg.org)
- [@shakenbake15 for better chapter saving method](https://github.com/DrewThomasson/ebook2audiobook/issues/8) 


### [Legacy V1.0](legacy/v1.0)
You can view the code [here](legacy/v1.0).


## Join Our Discord Server!
- Discord https://dcbadge.limes.pink/api/server/https://discord.gg/bg5Kx43c6w)](https://discord.gg/bg5Kx43c6w<|MERGE_RESOLUTION|>--- conflicted
+++ resolved
@@ -28,11 +28,8 @@
 - zho [中文 (Chinese)](./readme/README_CN.md)
 - eng [English](README.md)
 - swe [Svenska (Swedish)](./readme/README_SWE.md)
-<<<<<<< HEAD
-  
-=======
 - fas [فارسی (Persian)](./readme/README_FA.md)
->>>>>>> bed3973e
+
 
 ## Table of Contents
 - [ebook2audiobook](#ebook2audiobook)
